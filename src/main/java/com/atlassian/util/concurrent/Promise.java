--- conflicted
+++ resolved
@@ -107,11 +107,7 @@
    * @param callback The future callback
    * @return This object for chaining
    */
-<<<<<<< HEAD
-  Promise<A> on(FutureCallback<A> callback);
-=======
-  Promise<V> then(FutureCallback<V> callback);
->>>>>>> db79dbe8
+  Promise<A> then(FutureCallback<A> callback);
 
   /**
    * Transforms this {@link Promise} from one type to another by way of a
