--- conflicted
+++ resolved
@@ -41,22 +41,12 @@
   private Promises() {}
 
   /**
-<<<<<<< HEAD
-   * @param <A> type of the successful value.
-   * @return a new {@link SettablePromise} that can be fulfilled by calling the {@link Callback} methods it implements.
-   * Cancelling this Promise will have no consequence on the code that calls the callback.
-=======
    * Create a promise for the input effect.
    *
-   * @param effect an
-   * {@link io.atlassian.util.concurrent.Promises.AsynchronousEffect} used as
-   * the precedent of the returned Promise.
-   * @param <A> type of the successful value.
-   * @return a new {@link io.atlassian.util.concurrent.Promise} that will be
-   * fulfilled with the same result that the AsynchronousEffect has. Cancelling
-   * this Promise will have no consequence on the code used to complete the
-   * effect.
->>>>>>> c856b6a1
+   * @param <A> type of the successful value.
+   * @return a new {@link SettablePromise} that can be fulfilled by calling the
+   * {@link Callback} methods it implements. Cancelling this Promise will have
+   * no consequence on the code that calls the callback.
    */
   public static <A> SettablePromise<A> settablePromise() {
     return settablePromise(Optional.empty());
@@ -64,10 +54,12 @@
 
   /**
    * @param <A> type of the successful value.
-   * @param executor to be called to run callbacks and transformations attached to the returned Promise. If None,
-   *                 they will be executed on the caller thread.
-   * @return a new {@link SettablePromise} that can be fulfilled by calling the {@link Callback} methods it implements.
-   * Cancelling this Promise will have no consequence on the code that calls the callback.
+   * @param executor to be called to run callbacks and transformations attached
+   * to the returned Promise. If None, they will be executed on the caller
+   * thread.
+   * @return a new {@link SettablePromise} that can be fulfilled by calling the
+   * {@link Callback} methods it implements. Cancelling this Promise will have
+   * no consequence on the code that calls the callback.
    */
   public static <A> SettablePromise<A> settablePromise(@Nonnull final Optional<Executor> executor) {
     Objects.requireNonNull(executor, "Executor");
@@ -91,7 +83,7 @@
   }
 
   /**
-   * Create a promise from the input completion stage.q
+   * Create a promise from the input completion stage.
    *
    * @param stage a {@link java.util.concurrent.CompletionStage} used as the
    * precedent of the returned Promise.
@@ -126,24 +118,13 @@
       return ((OfStage<B>) promise).future;
     } else {
       final CompletableFuture<B> aCompletableFuture = new CompletableFuture<>();
-<<<<<<< HEAD
-      promise.then(compose(aCompletableFuture::complete,
-        t -> {
-          if (promise.isCancelled() && (!(t instanceof CancellationException))) {
-            aCompletableFuture.completeExceptionally(new CancellationException(t.getMessage()));
-          } else {
-            aCompletableFuture.completeExceptionally(getRealException(t));
-          }
-        }));
-=======
-      promise.then(callback(aCompletableFuture::complete, t -> {
+      promise.then(compose(aCompletableFuture::complete, t -> {
         if (promise.isCancelled() && (!(t instanceof CancellationException))) {
           aCompletableFuture.completeExceptionally(new CancellationException(t.getMessage()));
         } else {
           aCompletableFuture.completeExceptionally(getRealException(t));
         }
       }));
->>>>>>> c856b6a1
       return aCompletableFuture;
     }
   }
@@ -200,46 +181,19 @@
    *
    * @return The new promise
    * @since 2.7
-<<<<<<< HEAD
    *
    * @Deprecated use {@link Promises#promise(Object)} as a method reference.
-=======
-   * @param <A> an A.
-   */
-  public static <A> Function<A, Promise<A>> toPromise() {
-    return new ToPromise<>();
-  }
-
-  static class ToPromise<A> implements Function<A, Promise<A>> {
-    @Override public Promise<A> apply(final A a) {
-      return promise(a);
-    }
+   */
+  public @Deprecated static <A> Function<A, Promise<A>> toPromise() {
+    return Promises::promise;
   }
 
   /**
    * Creates a new, resolved promise for the specified concrete value.
-   * <p>
-   * Synonym for {@link #promise(Object)}.
    *
    * @param value The value for which a promise should be created
    * @return The new promise
    * @param <A> an A.
->>>>>>> c856b6a1
-   */
-  public @Deprecated static <A> Function<A, Promise<A>> toPromise() {
-   return Promises::promise;
-  }
-
-  /**
-   * Creates a new, resolved promise for the specified concrete value.
-   *
-   * @param value The value for which a promise should be created
-   * @return The new promise
-<<<<<<< HEAD
-   *
-=======
-   * @param <A> an A.
->>>>>>> c856b6a1
    */
   public static <A> Promise<A> promise(final A value) {
     final CompletableFuture<A> future = new CompletableFuture<>();
@@ -261,24 +215,7 @@
     return Promises.forCompletionStage(future);
   }
 
-<<<<<<< HEAD
-   /**
-=======
-  /**
-   * Creates a new, rejected promise from the given Throwable and result type.
-   * <p>
-   * Synonym for {@link #rejected(Throwable)}
-   *
-   * @param t The throwable
-   * @return The new promise
-   * @param <A> an A.
-   */
-  public static <A> Promise<A> toRejectedPromise(@Nonnull final Throwable t) {
-    return rejected(t);
-  }
-
-  /**
->>>>>>> c856b6a1
+  /**
    * Creates a promise from the given future.
    *
    * @param future The future delegate for the new promise
@@ -309,88 +246,26 @@
   }
 
   /**
-<<<<<<< HEAD
    * Create a {@link Promise.TryConsumer} by composing two {@link Consumer}.
-=======
-   * Create a {@link io.atlassian.util.concurrent.Promise.Callback} by composing
-   * two {@link io.atlassian.util.concurrent.Effect}.
->>>>>>> c856b6a1
    *
    * @param success To run if the Future is successful
    * @param failure To run if the Future fails
    * @return The composed Callback
    * @param <A> an A.
    */
-<<<<<<< HEAD
-  public static <A> Promise.TryConsumer<A> compose(@Nonnull final Consumer<? super A> success,
-                                                   @Nonnull final Consumer<Throwable> failure) {
+  public static <A> Promise.TryConsumer<A> compose(@Nonnull final Consumer<? super A> success, @Nonnull final Consumer<Throwable> failure) {
     return new Promise.TryConsumer<A>() {
-      public void accept(final A result) { success.accept(result); }
-      public void fail(@Nonnull final Throwable t) { failure.accept(t); }
+      public void accept(final A result) {
+        success.accept(result);
+      }
+
+      public void fail(@Nonnull final Throwable t) {
+        failure.accept(t);
+      }
     };
   }
 
   static class OfStage<A> implements Promise<A> {
-=======
-  public static <A> Promise.Callback<A> callback(@Nonnull final Effect<? super A> success, @Nonnull final Effect<Throwable> failure) {
-    return new Promise.Callback<A>() {
-      public void onSuccess(final A result) {
-        success.apply(result);
-      }
-
-      public void onFailure(@Nonnull final Throwable t) {
-        failure.apply(t);
-      }
-    };
-  }
-
-  /**
-   * Create a {@link io.atlassian.util.concurrent.Promise.Callback} that will
-   * delegate to an
-   * {@link io.atlassian.util.concurrent.Promises.AsynchronousEffect}.
-   *
-   * @param effect To fulfill
-   * @return a Callback that transmits values.
-   * @param <A> an A.
-   */
-  public static <A> Promise.Callback<A> callback(@Nonnull final AsynchronousEffect<? super A> effect) {
-    return new Promise.Callback<A>() {
-      public void onSuccess(final A result) {
-        effect.set(result);
-      }
-
-      public void onFailure(@Nonnull final Throwable t) {
-        effect.exception(t);
-      }
-    };
-  }
-
-  /**
-   * Create a {@link io.atlassian.util.concurrent.Promise.Callback} from an
-   * Effect to be run if there is a success.
-   *
-   * @param effect To be passed the produced value if it happens
-   * @return The FutureCallback with a no-op onFailure
-   * @param <A> a A object.
-   */
-  public static <A> Promise.Callback<A> onSuccessDo(@Nonnull final Effect<? super A> effect) {
-    return callback(effect, Effects.noop());
-  }
-
-  /**
-   * Create a {@link io.atlassian.util.concurrent.Promise.Callback} from an
-   * Effect to be run if there is a failure.
-   *
-   * @param effect To be passed an exception if it happens
-   * @return The FutureCallback with a no-op onSuccess
-   * @param <A> a A object.
-   */
-  public static <A> Promise.Callback<A> onFailureDo(@Nonnull final Effect<Throwable> effect) {
-    return callback(Effects.<A> noop(), effect);
-  }
-
-  static final class OfStage<A> implements Promise<A> {
->>>>>>> c856b6a1
 
     private final CompletableFuture<A> future;
     private final Optional<Executor> executor;
@@ -434,13 +309,8 @@
       return then(a -> {}, e);
     }
 
-<<<<<<< HEAD
     @Override public Promise<A> then(final TryConsumer<? super A> callback) {
       return then(callback::accept, callback::fail);
-=======
-    @Override public Promise<A> then(final Callback<? super A> callback) {
-      return this.newPromise(future::whenComplete, future::whenCompleteAsync).apply(biConsumer(callback::onSuccess, callback::onFailure));
->>>>>>> c856b6a1
     }
 
     @Override public <B> Promise<B> map(final Function<? super A, ? extends B> function) {
@@ -487,18 +357,11 @@
       return future.get(timeout, unit);
     }
 
-<<<<<<< HEAD
     private Promise<A> then(final Consumer<? super A> onSuccess, final Consumer<Throwable> onFailure) {
-      return this.newPromise(future::whenComplete, future::whenCompleteAsync).apply(
-              biConsumer(onSuccess, onFailure));
-    }
-
-
-    private <I, O> Function<I, Promise<O>> newPromise(final Function<I, CompletionStage<O>> f1,
-                                                      final BiFunction<I, Executor, CompletionStage<O>> f2) {
-=======
+      return this.newPromise(future::whenComplete, future::whenCompleteAsync).apply(biConsumer(onSuccess, onFailure));
+    }
+
     private <I, O> Function<I, Promise<O>> newPromise(final Function<I, CompletionStage<O>> f1, final BiFunction<I, Executor, CompletionStage<O>> f2) {
->>>>>>> c856b6a1
       return i -> {
         if (executor.isPresent()) {
           return forCompletionStage(f2.apply(i, executor.get()));
@@ -525,47 +388,25 @@
     }
   }
 
-<<<<<<< HEAD
   static class Settable<A> extends OfStage<A> implements SettablePromise<A> {
     private final CompletableFuture<A> completableFuture;
+
     public Settable(@Nonnull final Optional<Executor> ex) {
       this(new CompletableFuture<>(), ex);
     }
+
     private Settable(@Nonnull final CompletableFuture<A> cf, @Nonnull final Optional<Executor> ex) {
       super(cf, ex);
       completableFuture = cf;
     }
+
     public void set(final A result) {
       completableFuture.complete(result);
     }
+
     public void exception(@Nonnull final Throwable t) {
       completableFuture.completeExceptionally(t);
     }
-=======
-  /**
-   * Create a new Asynchronous Effect.
-   *
-   * @param <A> an A.
-   * @return a {@link io.atlassian.util.concurrent.Promises.AsynchronousEffect}
-   * object.
-   */
-  public static <A> AsynchronousEffect<A> newAsynchronousEffect() {
-    return new AsynchronousEffect<A>() {
-      private final CompletableFuture<A> completionStage = new CompletableFuture<>();
-
-      public void set(final A result) {
-        completionStage.complete(result);
-      }
-
-      public void exception(@Nonnull final Throwable t) {
-        completionStage.completeExceptionally(t);
-      }
-
-      public @Nonnull CompletionStage<A> getCompletionStage() {
-        return completionStage;
-      }
-    };
->>>>>>> c856b6a1
   }
 
   private static Throwable getRealException(@Nonnull final Throwable t) {
@@ -596,28 +437,21 @@
   }
 
   /**
-<<<<<<< HEAD
-   * A callback that can be completed with a successful value or a failed exception.
-=======
-   * A callback-styled effect that can be completed with a successful value or a
-   * failed exception.
+   * A callback that can be completed with a successful value or a failed
+   * exception.
    * 
->>>>>>> c856b6a1
    * @param <A> type of the successful value.
    */
   public interface Callback<A> {
     void set(A result);
 
     void exception(@Nonnull Throwable t);
-<<<<<<< HEAD
-=======
-
-    @Nonnull CompletionStage<A> getCompletionStage();
->>>>>>> c856b6a1
-  }
-
-  /**
-   * A promise that can be completed with a successful value or a failed exception.
+  }
+
+  /**
+   * A promise that can be completed with a successful value or a failed
+   * exception.
+   * 
    * @param <A> type of the successful value.
    */
   public interface SettablePromise<A> extends Promise<A>, Callback<A> {}
