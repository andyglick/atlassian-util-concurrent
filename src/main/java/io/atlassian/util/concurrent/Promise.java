/**
 * Copyright 2012 Atlassian Pty Ltd 
 * 
 * Licensed under the Apache License, Version 2.0 (the "License"); 
 * you may not use this file except in compliance with the License.
 * You may obtain a copy of the License at 
 * 
 *     http://www.apache.org/licenses/LICENSE-2.0 
 * 
 * Unless required by applicable law or agreed to in writing, software 
 * distributed under the License is distributed on an "AS IS" BASIS, 
 * WITHOUT WARRANTIES OR CONDITIONS OF ANY KIND, either express or implied. 
 * See the License for the specific language governing permissions and 
 * limitations under the License.
 */
package io.atlassian.util.concurrent;

import javax.annotation.Nonnull;
import java.util.concurrent.Future;

<<<<<<< HEAD
import java.util.function.Consumer;
=======
>>>>>>> c856b6a1
import java.util.function.Function;

/**
 * A promise that presents a nicer interface to
 * {@link java.util.concurrent.Future}. It can be claimed without needing to
 * catch checked exceptions, and it may be mapped to new types of Promise via
 * the {@link #map(Function)} and {@link #flatMap(Function)} methods.
 * <p>
 * For instance, if you have a <code>Promise&lt;A&gt;</code> and you want to do
 * some operation on the value (an A) you can use {@link #map(Function)} to turn
 * this into a Promise of some other type. Let's say you get back a
 * <code>Person</code> and you really only need their surname:
 * <p>
 *
 * <pre>
 * public Promise&lt;String&gt; fetchSurname(PersonId id) {
 *   Promise&lt;Person&gt; promise asyncClient.fetchPerson(id);
 *   return promise.map(new Function&ltPerson, String&gt;() {
 *     public String apply(Person p) {
 *       return p.surname();
 *     }
 *   };
 * }
 * </pre>
 * <p>
 * If you want to do some further asynchronous operation using the value, you
 * can use {@link #flatMap(Function)} to turn this into a Promise of some other
 * type. Let's say you get back a <code>Person</code> and you really only need
 * to perform a further query to get their address:
 *
 * <pre>
 * public Promise&lt;Address&gt; fetchAddress(PersonId id) {
 *   Promise&lt;Person&gt; promise asyncClient.fetchPerson(id);
 *   return promise.flatMap(new Function&ltPerson, Promise&lt;Address&gt;&gt;() {
 *     public Promise&lt;Address&gt; apply(Person p) {
 *       return asyncClient.fetchAddress(p.addressId());
 *     }
 *   };
 * }
 * </pre>
 * <p>
 * Note that there are a number of handy utility functions for creating
 * <code>Promise</code> objects on the
 * {@link io.atlassian.util.concurrent.Promises} companion.
 * <p>
 * Cancelling a Promise that hasn't yet been completed will do it with a
 * {@link java.util.concurrent.CancellationException} and that will propagate to
 * dependent Promises. But cancelling a dependent Promise will not cancel the
 * original one.
 *
 * @since 2.4
 */
public interface Promise<A> extends Future<A> {
  /**
   * Blocks the thread waiting for a result. Exceptions are thrown as runtime
   * exceptions.
   *
   * @return The promised object
   */
  A claim();

  /**
   * Registers a callback to be called when the promised object is available.
   * May not be executed in the same thread as the caller.
<<<<<<< HEAD
   * 
   * @param c The consumer to call with the result
=======
   *
   * @param e The effect to perform with the result
>>>>>>> c856b6a1
   * @return This object for chaining
   */
  Promise<A> done(Consumer<? super A> c);

  /**
   * Registers a callback to be called when an exception is thrown. May not be
   * executed in the same thread as the caller.
<<<<<<< HEAD
   * 
   * @param c The consumer to call with the throwable
=======
   *
   * @param e The effect to perform with the throwable
>>>>>>> c856b6a1
   * @return This object for chaining
   */
  Promise<A> fail(Consumer<Throwable> c);

  /**
   * Registers a TryConsumer to handle both success and failure (exception)
   * cases. May not be executed in the same thread as the caller.
   * <p>
<<<<<<< HEAD
   * See {@link Promises#compose(Consumer, Consumer)}
=======
   * See {@link io.atlassian.util.concurrent.Promises#callback(Effect, Effect)}
   * {@link io.atlassian.util.concurrent.Promises#onSuccessDo(Effect)} and
   * {@link io.atlassian.util.concurrent.Promises#onFailureDo(Effect)} for easy
   * ways of turning an {@link io.atlassian.util.concurrent.Effect} into a
   * {@link java.util.function.BiConsumer}
>>>>>>> c856b6a1
   *
   * @param callback The future callback
   * @return This object for chaining
   */
  Promise<A> then(TryConsumer<? super A> callback);

  /**
   * Transforms this {@link io.atlassian.util.concurrent.Promise} from one type
   * to another by way of a transformation function.
   * <p>
   *
   * @param function The transformation function
   * @return A new promise resulting from the transformation
   * @param <B> a B.
   */
  <B> Promise<B> map(Function<? super A, ? extends B> function);

  /**
   * Transforms this promise from one type to another by way of a transformation
   * function that returns a new Promise, leaving the strategy for that promise
   * production up to the function.
   * <p>
   * Note this is known as flatMap as it first maps to a
   * <code>Promise&lt;Promise&lt;A&gt;&gt;</code> and then flattens that out
   * into a single layer Promise.
   *
   * @param function The transformation function to a new Promise value
   * @return A new promise resulting from the transformation
   * @param <B> a B.
   */
  <B> Promise<B> flatMap(Function<? super A, ? extends Promise<? extends B>> function);

  /**
   * Recover from an exception using the supplied exception strategy
   *
   * @param handleThrowable rehabilitate the exception with a value of type B
   * @return A new promise that will not throw an exception (unless
   * handleThrowable itself threw).
   */
  Promise<A> recover(Function<Throwable, ? extends A> handleThrowable);

  /**
   * Transform this promise from one type to another, also providing a strategy
   * for dealing with any exceptions encountered.
   *
   * @param handleThrowable rehabilitate the exception with a value of type B
   * @param function mapping function
   * @return A new promise resulting from the catamorphic transformation. This
   * promise will not throw an exception (unless handleThrowable itself threw).
   * @param <B> a B.
   */
  <B> Promise<B> fold(Function<Throwable, ? extends B> handleThrowable, Function<? super A, ? extends B> function);

  /**
<<<<<<< HEAD
   * Consumer interface to be called after a promise is fulfilled with a succesful value or a failure.
   * @param <A> type of the successful value.
   */
  interface TryConsumer<A> extends Consumer<A> {
    void fail(@Nonnull Throwable t);
=======
   * Callback interface to be called after a promise is fulfilled.
   * 
   * @param <A> type of the successful value.
   */
  interface Callback<A> {
    void onSuccess(A value);

    void onFailure(@Nonnull Throwable t);
>>>>>>> c856b6a1
  }
}<|MERGE_RESOLUTION|>--- conflicted
+++ resolved
@@ -18,10 +18,7 @@
 import javax.annotation.Nonnull;
 import java.util.concurrent.Future;
 
-<<<<<<< HEAD
 import java.util.function.Consumer;
-=======
->>>>>>> c856b6a1
 import java.util.function.Function;
 
 /**
@@ -86,13 +83,8 @@
   /**
    * Registers a callback to be called when the promised object is available.
    * May not be executed in the same thread as the caller.
-<<<<<<< HEAD
    * 
    * @param c The consumer to call with the result
-=======
-   *
-   * @param e The effect to perform with the result
->>>>>>> c856b6a1
    * @return This object for chaining
    */
   Promise<A> done(Consumer<? super A> c);
@@ -100,13 +92,8 @@
   /**
    * Registers a callback to be called when an exception is thrown. May not be
    * executed in the same thread as the caller.
-<<<<<<< HEAD
    * 
    * @param c The consumer to call with the throwable
-=======
-   *
-   * @param e The effect to perform with the throwable
->>>>>>> c856b6a1
    * @return This object for chaining
    */
   Promise<A> fail(Consumer<Throwable> c);
@@ -115,15 +102,7 @@
    * Registers a TryConsumer to handle both success and failure (exception)
    * cases. May not be executed in the same thread as the caller.
    * <p>
-<<<<<<< HEAD
    * See {@link Promises#compose(Consumer, Consumer)}
-=======
-   * See {@link io.atlassian.util.concurrent.Promises#callback(Effect, Effect)}
-   * {@link io.atlassian.util.concurrent.Promises#onSuccessDo(Effect)} and
-   * {@link io.atlassian.util.concurrent.Promises#onFailureDo(Effect)} for easy
-   * ways of turning an {@link io.atlassian.util.concurrent.Effect} into a
-   * {@link java.util.function.BiConsumer}
->>>>>>> c856b6a1
    *
    * @param callback The future callback
    * @return This object for chaining
@@ -178,21 +157,12 @@
   <B> Promise<B> fold(Function<Throwable, ? extends B> handleThrowable, Function<? super A, ? extends B> function);
 
   /**
-<<<<<<< HEAD
-   * Consumer interface to be called after a promise is fulfilled with a succesful value or a failure.
+   * Consumer interface to be called after a promise is fulfilled with a
+   * succesful value or a failure.
+   * 
    * @param <A> type of the successful value.
    */
   interface TryConsumer<A> extends Consumer<A> {
     void fail(@Nonnull Throwable t);
-=======
-   * Callback interface to be called after a promise is fulfilled.
-   * 
-   * @param <A> type of the successful value.
-   */
-  interface Callback<A> {
-    void onSuccess(A value);
-
-    void onFailure(@Nonnull Throwable t);
->>>>>>> c856b6a1
   }
 }